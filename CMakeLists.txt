# Let's use a recent CMake version:
# 3.16+ for native sanitizers support
# 3.17+ for `FindCUDAToolkit`
# 3.25.2 for CUDA20 support
# The good news is that Ubuntu 24.04 comes with 3.28!
cmake_minimum_required(VERSION 3.25.2 FATAL_ERROR)

# ------------------------------------------------------------------------------
# Project Setup
# ------------------------------------------------------------------------------
project(
    ParallelReductionsBenchmark
<<<<<<< HEAD
    VERSION 0.1.0
    LANGUAGES CXX
    DESCRIPTION "Parallel Reductions Benchmark for CPUs & GPUs"
    HOMEPAGE_URL "https://github.com/ashvardanian/ParallelReductionsBenchmark")
=======
    LANGUAGES CXX
    VERSION 0.2.0
)
>>>>>>> 8160dd5f

set(CMAKE_CXX_STANDARD 17)
set(CMAKE_CXX_STANDARD_REQUIRED YES)
set(CMAKE_CXX_EXTENSIONS NO)
set(CMAKE_CUDA_STANDARD 17)
set(CMAKE_CUDA_STANDARD_REQUIRED YES)

# Some extra logging for the user:
message(STATUS "----------------------------------------")
message(STATUS "CMAKE_SYSTEM_NAME: ${CMAKE_SYSTEM_NAME}")
message(STATUS "CMAKE_CXX_COMPILER_ID: ${CMAKE_CXX_COMPILER_ID}")
message(STATUS "CMAKE_BUILD_TYPE: ${CMAKE_BUILD_TYPE}")
message(STATUS "----------------------------------------")

# Default to Release if no build type is set:
if(NOT CMAKE_BUILD_TYPE)
    set(CMAKE_BUILD_TYPE Release)
endif()

# ------------------------------------------------------------------------------
# Detect CUDA Support
# ------------------------------------------------------------------------------
set(ENABLE_CUDA OFF)
include(CheckLanguage)
check_language(CUDA)

if(CMAKE_CUDA_COMPILER)
    enable_language(CUDA)
    set(ENABLE_CUDA ON)
    message(STATUS "CUDA detected! Using compiler: ${CMAKE_CUDA_COMPILER}")
else()
    message(STATUS "CUDA not detected. Skipping CUDA-specific builds.")
endif()

# ------------------------------------------------------------------------------
# Options
# ------------------------------------------------------------------------------
option(USE_INTEL_TBB "Use Intel TBB for parallel STL algorithms" ON)
option(USE_NVIDIA_CCCL "Use Nvidia CCCL for CUDA acceleration" ON)

# Enable or disable options based on system and CUDA support
if(ENABLE_CUDA)
    set(USE_NVIDIA_CCCL ON)
    set(USE_INTEL_TBB OFF) # Prioritize CUDA acceleration
elseif(CMAKE_SYSTEM_NAME STREQUAL "Linux")
    set(USE_INTEL_TBB ON) # Default to TBB on Linux without CUDA
endif()

message(STATUS "USE_INTEL_TBB: ${USE_INTEL_TBB}")
message(STATUS "USE_NVIDIA_CCCL: ${USE_NVIDIA_CCCL}")

# ------------------------------------------------------------------------------
# Dependencies
# ------------------------------------------------------------------------------
find_package(Threads REQUIRED)
find_package(OpenMP QUIET)
find_package(OpenCL QUIET)

set(FETCHCONTENT_QUIET OFF)
include(FetchContent)

FetchContent_Declare(
    fmt
    GIT_REPOSITORY https://github.com/fmtlib/fmt.git
    GIT_TAG 11.1.2
)
FetchContent_MakeAvailable(fmt)

# Fetch GBenchmark and suppress internal tests.
# https://github.com/google/benchmark/blob/main/docs/user_guide.md#using-register-benchmark
FetchContent_Declare(
    benchmark
    GIT_REPOSITORY https://github.com/google/benchmark.git
    GIT_TAG v1.9.1
)
set(BENCHMARK_ENABLE_TESTING OFF)
set(BENCHMARK_ENABLE_INSTALL OFF)
set(BENCHMARK_ENABLE_DOXYGEN OFF)
set(BENCHMARK_INSTALL_DOCS OFF)
set(BENCHMARK_DOWNLOAD_DEPENDENCIES ON)
set(BENCHMARK_ENABLE_GTEST_TESTS OFF)
set(BENCHMARK_USE_BUNDLED_GTEST ON)
FetchContent_MakeAvailable(benchmark)

# Intel TBB for "Parallel STL" algorithms
# https://github.com/oneapi-src/oneTBB/tree/onetbb_2021
if(USE_INTEL_TBB)
    FetchContent_Declare(
        IntelTBB
        GIT_REPOSITORY https://github.com/uxlfoundation/oneTBB.git
        GIT_TAG master
    )

    # Suppress TBB's own tests:
    set(TBB_TEST OFF CACHE BOOL "Do not build TBB tests" FORCE)
    FetchContent_MakeAvailable(IntelTBB)

    # ------------------------------------------------------------------------------
    # TBB fix for -Wstringop-overflow warnings treated as errors
    # ------------------------------------------------------------------------------
    # The TBB library target is typically called "tbb". We can explicitly disable
    # the `stringop-overflow` warning for TBB only:
    if(TARGET tbb)
        if(CMAKE_CXX_COMPILER_ID STREQUAL "GNU")
            target_compile_options(tbb PRIVATE -Wno-stringop-overflow)
        endif()
    endif()
endif()

# Nvidia's CUDA Core Compute Libraries for GPU acceleration
if(USE_NVIDIA_CCCL)
    # CUB, Thrust, and other libraries of interest are now included into the
    # CUDA Toolkit, so we don't need this anymore:
    #
    # FetchContent_Declare(NvidiaCCCL GIT_REPOSITORY https://github.com/nvidia/cccl.git)
    # FetchContent_MakeAvailable(NvidiaCCCL)
    find_package(CUDAToolkit REQUIRED)
    message(STATUS "CUDA Toolkit Version: ${CUDAToolkit_VERSION}")
    message(STATUS "CUDA Toolkit Include Path: ${CUDAToolkit_INCLUDE_DIRS}")
    message(STATUS "CUDA Toolkit Libraries Path: ${CUDAToolkit_LIBRARY_DIR}")
endif()

set(CMAKE_CXX_FLAGS_DEBUG "${CMAKE_CXX_FLAGS_DEBUG} -g")
set(CMAKE_CUDA_FLAGS_DEBUG "${CMAKE_CXX_FLAGS_DEBUG} -g")
set(CMAKE_CXX_FLAGS_RELEASE "${CMAKE_CXX_FLAGS_RELEASE} -O2")
set(CMAKE_CUDA_FLAGS_RELEASE "${CMAKE_CXX_FLAGS_RELEASE} -O2")

set(CMAKE_GCC_FLAGS "${CMAKE_GCC_FLAGS} -march=native -fopenmp")

add_executable(reduce_bench reduce_bench.cpp)
target_link_libraries(reduce_bench benchmark::benchmark fmt::fmt Threads::Threads)

if(USE_INTEL_TBB)
    target_link_libraries(reduce_bench tbb)
endif()

if(USE_NVIDIA_CCCL)
    target_link_libraries(reduce_bench CUDA::cudart CUDA::cublas)
endif()

if(OpenMP_FOUND)
    target_link_libraries(reduce_bench OpenMP::OpenMP_CXX)
endif()

if(OpenCL_FOUND)
    target_link_libraries(reduce_bench OpenCL::OpenCL)
endif()

# List of all possible compiler IDs:
# https://cmake.org/cmake/help/latest/variable/CMAKE_LANG_COMPILER_ID.html
if(CMAKE_CUDA_COMPILER_ID STREQUAL "NVIDIA" OR CMAKE_CUDA_COMPILER_ID STREQUAL "NVHPC")
    enable_language(CUDA)
    message("-- Detected Nvidia Compiler")
    set_property(SOURCE reduce_bench.cpp PROPERTY LANGUAGE CUDA)
    set_target_properties(reduce_bench PROPERTIES POSITION_INDEPENDENT_CODE ON)
    set_target_properties(reduce_bench PROPERTIES CUDA_ARCHITECTURES "86")

    set(CMAKE_CXX_FLAGS "${CMAKE_GCC_FLAGS}")
    set(CMAKE_CUDA_FLAGS "${CMAKE_GCC_FLAGS}")
    set(CMAKE_CUDA_FLAGS "${CMAKE_CUDA_FLAGS} --expt-relaxed-constexpr --extended-lambda")
    set(CMAKE_CUDA_FLAGS "${CMAKE_CUDA_FLAGS} -gencode arch=compute_86,code=sm_86")

elseif(CMAKE_CXX_COMPILER_ID STREQUAL "AppleClang" AND 0)
    set(METAL_SRC ${CMAKE_CURRENT_SOURCE_DIR}/reduce_metal.msl)
    set(METALLIB_OUTPUT ${CMAKE_CURRENT_BINARY_DIR}/reduce_metal.metallib)

    add_custom_command(
        OUTPUT ${METALLIB_OUTPUT}
        COMMAND xcrun -sdk macosx metal -c ${METAL_SRC} -o reduce_metal.air
        COMMAND xcrun -sdk macosx metallib reduce_metal.air -o ${METALLIB_OUTPUT}
        DEPENDS ${METAL_SRC}
        COMMENT "Compiling Metal shader: ${METAL_SRC} -> ${METALLIB_OUTPUT}"
        VERBATIM
    )

    # Create a pseudo target to build the metallib
    add_custom_target(MetalLibBuild ALL
        DEPENDS ${METALLIB_OUTPUT}
    )

    enable_language(OBJCXX)
    set_property(SOURCE reduce_metal.hpp PROPERTY LANGUAGE OBJCXX)
    set_property(SOURCE reduce_bench.cpp PROPERTY LANGUAGE OBJCXX)
    target_link_libraries(reduce_bench
        PRIVATE
        "-framework Metal"
        "-framework Foundation"
    )
    set_source_files_properties(
        reduce_bench.cpp
        PROPERTIES
        COMPILE_FLAGS "-x objective-c++ -fobjc-arc"
    )

    # Make sure reduce_bench depends on MetalLibBuild so the .metallib is built first
    add_dependencies(reduce_bench MetalLibBuild)

    # Copy the `metallib` to the same folder as reduce_bench
    add_custom_command(
        TARGET reduce_bench
        POST_BUILD
        COMMAND ${CMAKE_COMMAND} -E copy_if_different
        ${METALLIB_OUTPUT}
        $<TARGET_FILE_DIR:reduce_bench>
    )

elseif(CMAKE_CXX_COMPILER_ID STREQUAL "Clang")
    message("-- Detected Clang Compiler")
elseif(CMAKE_CXX_COMPILER_ID STREQUAL "GNU")
    message("-- Detected GCC Compiler")
    set(CMAKE_CXX_FLAGS "${CMAKE_GCC_FLAGS}")

elseif(CMAKE_CXX_COMPILER_ID STREQUAL "Intel" OR CMAKE_CXX_COMPILER_ID STREQUAL "IntelLLVM")
    message("-- Detected Intel Compiler")
    set(CMAKE_CXX_FLAGS "${CMAKE_CXX_FLAGS} -w")
    set(CMAKE_CXX_FLAGS "${CMAKE_CXX_FLAGS} -ferror-limit=1")
endif()<|MERGE_RESOLUTION|>--- conflicted
+++ resolved
@@ -10,16 +10,10 @@
 # ------------------------------------------------------------------------------
 project(
     ParallelReductionsBenchmark
-<<<<<<< HEAD
-    VERSION 0.1.0
+    VERSION 0.2.0
     LANGUAGES CXX
     DESCRIPTION "Parallel Reductions Benchmark for CPUs & GPUs"
     HOMEPAGE_URL "https://github.com/ashvardanian/ParallelReductionsBenchmark")
-=======
-    LANGUAGES CXX
-    VERSION 0.2.0
-)
->>>>>>> 8160dd5f
 
 set(CMAKE_CXX_STANDARD 17)
 set(CMAKE_CXX_STANDARD_REQUIRED YES)
